--- conflicted
+++ resolved
@@ -1,14 +1,8 @@
 # CHANGELOG
 
-<<<<<<< HEAD
 ## [Unreleased]
-
 - Add function to retrieve a specific payload for a specific event, `GetEventPayload`
-=======
-## Next Release
-
 - Adds `ListPickups` function to `Pickup` to retrieve all pickups
->>>>>>> 3b78d2a4
 
 ## v2.11.1 (2023-01-11)
 
