# CHANGELOG

## Next Release

- Adds PaymentMethod file with `ListPaymentMethods` method
- Adds CreditCard file with `FundCreditCard`, and `DeleteCreditCard` methods
- Adds `BillingType` in CarrierAccount and Rate structs
<<<<<<< HEAD
- Add new lowest rate functions for Shipments, Orders and Pickups
- Add new lowest smartrate functions for Shipments
=======
- Adds OS details to the User-Agent header
>>>>>>> 07e67b32

## v2.3.0 (2022-04-13)

- Adds `Columns` and `AdditionalColumns` params to `Report` struct
- Adds `Declaration` attribute in `CustomsInfo` struct

## v2.2.0 (2022-03-08)

- Adds missing `CreateAndVerifyAddress` and `CreateAndVerifyAddressWithContext` functions

## v2.1.0 (2022-03-07)

- Adds `CreateRefund`, `CreateRefundWithContext`, `ListRefunds`, `ListRefundsWithContext`, `GetRefund`, and `GetRefundWithContext` in the Refund file
- Adds missing `ID` attribute to `Brand` struct
- Fixes a bug where the `AddShipmentsToBatch`, and `AddShipmentsToBatchWithContext` functions wouldn't allow a Shipment object to be passed by changing the params from `string` to `interface{}`
- Fixes a bug where the `RemoveShipmentsFromBatch`, and `RemoveShipmentsFromBatchWithContext` functions wouldn't allow a Shipment IDs to be passed by changing the params from `*Shipment` to `interface{}`
- Fixes the return type of `ListBatchesResult` from `batch` to `insurance`
- Fixes the HTTP method from `GET` to `POST` for `GetBatchLabels` and `GetBatchLabelsWithContext`
- Adds comprehensive test coverage

## v2.0.1 (2022-02-10)

- Corrects namespace for v2 release from `github.com/EasyPost/easypost-go` to `github.com/EasyPost/easypost-go/v2`

## v2.0.0 (2022-02-09)

**NOTE: Do not use this release, use v2.0.1 or later due to this release being incorrectly packaged.**

Upgrading major versions of this project? Refer to the [Upgrade Guide](UPGRADE_GUIDE.md).

- Bumps minimum Go version from `1.12` to `1.15`
- Bumps dependencies
- Lints the entire project
- adds a `client.RetrieveMe()` function to retrieve the authenticated user
- Adds support to one-call buy an order by passing a `Service` and `CarrierAccount`
- Adds support to update user brand via `client.UpdateBrand()`
- Adds support to create a list of trackers via `client.CreateTrackerList()`
- Adds support for getting the lowest rate of a shipment via `client.LowestRate()`
- Adds support to rerate a shipment via the `client.RerateShipment()` method
- Adds a default timeout of 60 seconds to requests. This can be overridden by setting the `Client.Timeout` option in milliseconds
- Fixed a spelling error for `origin_location` on the Tracker struct
- Removed `GetShipmentRates()` and `GetShipmentRatesWithContext()` methods since the shipment struct already has rates. If you need to get new rates for a shipment, please use the `RerateShipment()` method instead
- Adds a `SmartRate` struct since the structure of the `Rate` and `SmartRate` objects are different (previously the SmartRate object borrowed the Rate struct)

## v1.4.0 (2021-10-06)

- Adds support for `TaxIdentifiers`
- Remove experimental undocumented methods `ListTrackersUpdated` and `ListTrackersUpdatedWithContext`

## v1.3.1 (2021-06-23)

- Corrects `CODAmount` from a `float64` to a `string`

## v1.3.0 (2021-05-27)

- Adds `Smartrate` functionality to the `Shipments` object (available by calling `GetShipmentSmartrates()`)

## v1.2.0 (2021-04-06)

- Fix batch scan form functionality; replace GetBatchScanForms with
  CreateBatchScanForms

## v1.1.0 (2020-06-10)

- Update example code.
- Add GetRate method and example.
- Remove ListCustomsInfos, ListCustomsItems, ListOrders and ListPickups
  methods.
- Add GetEvent, ListEvents and ListEventPayloads methods. Add example code
  for using these methods as well as using the Event type in a webhook
  handler.

## v1.0.3 (2020-05-30)

- Fix issue in List actions that take query parameters

## v1.0.2 (2020-05-08)

- Add shipment options for certified and registered mail.
- Changes to unit tests.

## v1.0.1 (2020-03-17)

- Update URL in installation instructions.
- Properly format the carrier_accounts parameter in create shipment requests.
  Prior to this change, specifying a carrier account would result in a failed
  request. This removes the undocumented parameter from the CreateShipment and
  CreateShipmentWithContext methods, and adds a CarrierAccountIDs field to
  the Shipment struct type.
- Add proper struct tag to CarrierAccount.Fields so that it has the proper
  key name when serialized to JSON. Prior to this change, values in the Fields
  field were not recognized by the API.

## v1.0.0 (2019-09-03)

- Initial release.<|MERGE_RESOLUTION|>--- conflicted
+++ resolved
@@ -5,12 +5,9 @@
 - Adds PaymentMethod file with `ListPaymentMethods` method
 - Adds CreditCard file with `FundCreditCard`, and `DeleteCreditCard` methods
 - Adds `BillingType` in CarrierAccount and Rate structs
-<<<<<<< HEAD
 - Add new lowest rate functions for Shipments, Orders and Pickups
 - Add new lowest smartrate functions for Shipments
-=======
 - Adds OS details to the User-Agent header
->>>>>>> 07e67b32
 
 ## v2.3.0 (2022-04-13)
 
