--- conflicted
+++ resolved
@@ -2,14 +2,11 @@
 
 ## Next Release
 
-<<<<<<< HEAD
 - Adds new `EstimateDeliveryDateForShipment`, `EstimateDeliveryDateForZipPair`, `RecommendShipDateForShipment` and `RecommendShipDateForZipPair`
   - Existing `GetShipmentEstimatedDeliveryDate` marked as deprecated in favor of `EstimateDeliveryDateForShipment`
-=======
 - New `CreateUpsCarrierAccount` and `UpdateUpsCarrierAccount` methods and associated parameter structs, required to use for UPS accounts due to new `/ups_oauth_registrations` endpoint.
   - Starting `2024-08-05`, UPS accounts will require a new payload to register or update. See [UPS OAuth 2.0 Update](https://support.easypost.com/hc/en-us/articles/26635027512717-UPS-OAuth-2-0-Update) for more details.
   - Attempting to use the generic `CreateCarrierAccount` and `UpdateCarrierAccount` methods with UPS accounts will throw an `InvalidFunctionError`.
->>>>>>> 71c14fef
 
 ## v4.3.1 (2024-07-01)
 
